<!DOCTYPE html>
<html lang="es-ES">
    <head>
        <meta charset="utf-8">
        <meta name="viewport" content="width=device-width, initial-scale=1">
<<<<<<< HEAD
        <link rel="stylesheet" href="/styles/style.css">

        <link rel="icon" type="image/png" sizes="32x32" href="/images/favicon-32x32.png">
        <link rel="icon" type="image/png" sizes="16x16" href="/images/favicon-16x16.png">
=======
        <link rel="stylesheet" href="styles/style.css">

        <link rel="icon" type="image/png" sizes="32x32" href="images/favicon-32x32.png">
        <link rel="icon" type="image/png" sizes="16x16" href="images/favicon-16x16.png">
>>>>>>> 38af6f94

        <title>Web DnD</title>



    </head>
    <body>
        <header>
<<<<<<< HEAD
            <a class="logo" href="/">Web DnD</a>
=======
            <a class="prideLogo" href="/">Web DnD</a>
>>>>>>> 38af6f94
        </header>

        <main>
            <h1>Iniciar sesión</h1>
            <form id="login">
                <label>Nombre de usuario:</label>
<<<<<<< HEAD
                <input type="text" name="input-username" required>
                <label>Contraseña:</label>
                <input type="password" name="input-password" required>
                <p class="inline-error" id="login-error" hidden>Ejemplo de error</p>
                <button type="submit">Iniciar sesión</button>
            </form>

            <h1>Crear cuenta</h1>
            <form id="signup">
                <label>Nombre de usuario:</label>
                <input type="text" name="input-username" required>
                <label>Contraseña:</label>
                <input type="password" name="input-password1" required>
                <label>Repetir contraseña:</label>
                <input type="password" name="input-password2" required>
=======
                <input type="text" class = "userInput" name="input-username" required>
                <label>Contraseña:</label>
                <input type="password" class = "userInput" name="input-password" required>
                <p class="inline-error" id="login-error" hidden>Ejemplo de error</p>
                <button type="submit">Iniciar sesión</button>
            </form>
            <br>
            <h1>Crear cuenta</h1>
            <form id="signup">
                <label>Nombre de usuario:</label>
                <input type="text" class = "userInput"name="input-username" required>
                <label>Contraseña:</label>
                <input type="password" class = "userInput" name="input-password1" required>
                <label>Repetir contraseña:</label>
                <input type="password" class = "userInput" name="input-password2" required>
>>>>>>> 38af6f94
                <p class="inline-error" id="signup-error" hidden>Ejemplo de error</p>
                <button type="submit">Crear cuenta</button>
            </form>
        </main>

        <script src="/scripts/login-signup.js"></script>
    </body>
</html><|MERGE_RESOLUTION|>--- conflicted
+++ resolved
@@ -3,17 +3,10 @@
     <head>
         <meta charset="utf-8">
         <meta name="viewport" content="width=device-width, initial-scale=1">
-<<<<<<< HEAD
-        <link rel="stylesheet" href="/styles/style.css">
-
-        <link rel="icon" type="image/png" sizes="32x32" href="/images/favicon-32x32.png">
-        <link rel="icon" type="image/png" sizes="16x16" href="/images/favicon-16x16.png">
-=======
         <link rel="stylesheet" href="styles/style.css">
 
         <link rel="icon" type="image/png" sizes="32x32" href="images/favicon-32x32.png">
         <link rel="icon" type="image/png" sizes="16x16" href="images/favicon-16x16.png">
->>>>>>> 38af6f94
 
         <title>Web DnD</title>
 
@@ -22,34 +15,13 @@
     </head>
     <body>
         <header>
-<<<<<<< HEAD
-            <a class="logo" href="/">Web DnD</a>
-=======
             <a class="prideLogo" href="/">Web DnD</a>
->>>>>>> 38af6f94
         </header>
 
         <main>
             <h1>Iniciar sesión</h1>
             <form id="login">
                 <label>Nombre de usuario:</label>
-<<<<<<< HEAD
-                <input type="text" name="input-username" required>
-                <label>Contraseña:</label>
-                <input type="password" name="input-password" required>
-                <p class="inline-error" id="login-error" hidden>Ejemplo de error</p>
-                <button type="submit">Iniciar sesión</button>
-            </form>
-
-            <h1>Crear cuenta</h1>
-            <form id="signup">
-                <label>Nombre de usuario:</label>
-                <input type="text" name="input-username" required>
-                <label>Contraseña:</label>
-                <input type="password" name="input-password1" required>
-                <label>Repetir contraseña:</label>
-                <input type="password" name="input-password2" required>
-=======
                 <input type="text" class = "userInput" name="input-username" required>
                 <label>Contraseña:</label>
                 <input type="password" class = "userInput" name="input-password" required>
@@ -65,7 +37,6 @@
                 <input type="password" class = "userInput" name="input-password1" required>
                 <label>Repetir contraseña:</label>
                 <input type="password" class = "userInput" name="input-password2" required>
->>>>>>> 38af6f94
                 <p class="inline-error" id="signup-error" hidden>Ejemplo de error</p>
                 <button type="submit">Crear cuenta</button>
             </form>
